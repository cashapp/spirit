// Package migration contains the logic for running online schema changes.
package migration

import (
	"context"
	"time"
)

type Migration struct {
<<<<<<< HEAD
	Host                string        `name:"host" help:"Hostname" optional:"" default:"127.0.0.1:8030"`
	Username            string        `name:"username" help:"User" optional:"" default:"msandbox"`
	Password            string        `name:"password" help:"Password" optional:"" default:"msandbox"`
	Database            string        `name:"database" help:"Database" optional:"" default:"test"`
	Table               string        `name:"table" help:"Table" optional:"" default:"stock"`
	Alter               string        `name:"alter" help:"The alter statement to run on the table" optional:"" default:"engine=innodb"`
	Concurrency         int           `name:"concurrency" help:"Number of concurrent copy tasks" optional:"" default:"4"`
	ChecksumConcurrency int           `name:"checksum-concurrency" help:"Number of concurrent checksum tasks, zero means use same value as Concurrency" optional:"" default:"0"`
	TargetChunkTime     time.Duration `name:"target-chunk-time" help:"The target copy time for each chunk" optional:"" default:"2s"`
	AttemptInplaceDDL   bool          `name:"attempt-inplace-ddl" help:"Attempt inplace DDL (only safe without replicas or with Aurora Global)" optional:"" default:"false"`
	Checksum            bool          `name:"checksum" help:"Checksum new table before final cut-over" optional:"" default:"true"`
	ReplicaDSN          string        `name:"replica-dsn" help:"A DSN for a replica which (if specified) will be used for lag checking." optional:""`
	ReplicaMaxLag       time.Duration `name:"replica-max-lag" help:"The maximum lag allowed on the replica before the migration throttles." optional:"" default:"120s"`
=======
	Host              string        `name:"host" help:"Hostname" optional:"" default:"127.0.0.1:3306"`
	Username          string        `name:"username" help:"User" optional:"" default:"msandbox"`
	Password          string        `name:"password" help:"Password" optional:"" default:"msandbox"`
	Database          string        `name:"database" help:"Database" optional:"" default:"test"`
	Table             string        `name:"table" help:"Table" optional:"" default:"stock"`
	Alter             string        `name:"alter" help:"The alter statement to run on the table" optional:"" default:"engine=innodb"`
	Threads           int           `name:"threads" help:"Number of concurrent threads for copy and checksum tasks" optional:"" default:"4"`
	TargetChunkTime   time.Duration `name:"target-chunk-time" help:"The target copy time for each chunk" optional:"" default:"500ms"`
	AttemptInplaceDDL bool          `name:"attempt-inplace-ddl" help:"Attempt inplace DDL (only safe without replicas or with Aurora Global)" optional:"" default:"false"`
	Checksum          bool          `name:"checksum" help:"Checksum new table before final cut-over" optional:"" default:"true"`
	ReplicaDSN        string        `name:"replica-dsn" help:"A DSN for a replica which (if specified) will be used for lag checking." optional:""`
	ReplicaMaxLag     time.Duration `name:"replica-max-lag" help:"The maximum lag allowed on the replica before the migration throttles." optional:"" default:"120s"`

	// This will be removed soon in another PR: https://github.com/squareup/spirit/pull/94
	// Keeping it here to minimize the conflicts.
	DisableTrivialChunker bool `name:"disable-trivial-chunker" help:"Disable the trivial chunker" optional:"" default:"false"`
>>>>>>> 1e45cc45
}

func (m *Migration) Run() error {
	migration, err := NewRunner(m)
	if err != nil {
		return err
	}
	defer migration.Close()
	if err := migration.Run(context.TODO()); err != nil {
		return err
	}
	return nil
}<|MERGE_RESOLUTION|>--- conflicted
+++ resolved
@@ -7,21 +7,6 @@
 )
 
 type Migration struct {
-<<<<<<< HEAD
-	Host                string        `name:"host" help:"Hostname" optional:"" default:"127.0.0.1:8030"`
-	Username            string        `name:"username" help:"User" optional:"" default:"msandbox"`
-	Password            string        `name:"password" help:"Password" optional:"" default:"msandbox"`
-	Database            string        `name:"database" help:"Database" optional:"" default:"test"`
-	Table               string        `name:"table" help:"Table" optional:"" default:"stock"`
-	Alter               string        `name:"alter" help:"The alter statement to run on the table" optional:"" default:"engine=innodb"`
-	Concurrency         int           `name:"concurrency" help:"Number of concurrent copy tasks" optional:"" default:"4"`
-	ChecksumConcurrency int           `name:"checksum-concurrency" help:"Number of concurrent checksum tasks, zero means use same value as Concurrency" optional:"" default:"0"`
-	TargetChunkTime     time.Duration `name:"target-chunk-time" help:"The target copy time for each chunk" optional:"" default:"2s"`
-	AttemptInplaceDDL   bool          `name:"attempt-inplace-ddl" help:"Attempt inplace DDL (only safe without replicas or with Aurora Global)" optional:"" default:"false"`
-	Checksum            bool          `name:"checksum" help:"Checksum new table before final cut-over" optional:"" default:"true"`
-	ReplicaDSN          string        `name:"replica-dsn" help:"A DSN for a replica which (if specified) will be used for lag checking." optional:""`
-	ReplicaMaxLag       time.Duration `name:"replica-max-lag" help:"The maximum lag allowed on the replica before the migration throttles." optional:"" default:"120s"`
-=======
 	Host              string        `name:"host" help:"Hostname" optional:"" default:"127.0.0.1:3306"`
 	Username          string        `name:"username" help:"User" optional:"" default:"msandbox"`
 	Password          string        `name:"password" help:"Password" optional:"" default:"msandbox"`
@@ -34,11 +19,6 @@
 	Checksum          bool          `name:"checksum" help:"Checksum new table before final cut-over" optional:"" default:"true"`
 	ReplicaDSN        string        `name:"replica-dsn" help:"A DSN for a replica which (if specified) will be used for lag checking." optional:""`
 	ReplicaMaxLag     time.Duration `name:"replica-max-lag" help:"The maximum lag allowed on the replica before the migration throttles." optional:"" default:"120s"`
-
-	// This will be removed soon in another PR: https://github.com/squareup/spirit/pull/94
-	// Keeping it here to minimize the conflicts.
-	DisableTrivialChunker bool `name:"disable-trivial-chunker" help:"Disable the trivial chunker" optional:"" default:"false"`
->>>>>>> 1e45cc45
 }
 
 func (m *Migration) Run() error {
