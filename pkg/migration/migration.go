--- conflicted
+++ resolved
@@ -7,22 +7,6 @@
 )
 
 type Migration struct {
-<<<<<<< HEAD
-	Host                  string `name:"host" help:"Hostname" optional:"" default:"127.0.0.1:8030"`
-	Username              string `name:"username" help:"User" optional:"" default:"msandbox"`
-	Password              string `name:"password" help:"Password" optional:"" default:"msandbox"`
-	Database              string `name:"database" help:"Database" optional:"" default:"test"`
-	Table                 string `name:"table" help:"Table" optional:"" default:"stock"`
-	Alter                 string `name:"alter" help:"The alter statement to run on the table" optional:"" default:"engine=innodb"`
-	Concurrency           int    `name:"concurrency" help:"Number of concurrent copy tasks" optional:"" default:"4"`
-	ChecksumConcurrency   int    `name:"checksum-concurrency" help:"Number of concurrent checksum tasks, zero means use same value as Concurrency" optional:"" default:"0"`
-	TargetChunkMs         int64  `name:"target-chunk-ms" help:"The target chunk exec time in milliseconds" optional:"" default:"500"`
-	AttemptInplaceDDL     bool   `name:"attempt-inplace-ddl" help:"Attempt inplace DDL (only safe without replicas or with Aurora Global)" optional:"" default:"false"`
-	Checksum              bool   `name:"checksum" help:"Checksum new table before final cut-over" optional:"" default:"true"`
-	DisableTrivialChunker bool   `name:"disable-trivial-chunker" help:"Disable trivial chunker" optional:"" default:"false"`
-	ReplicaDSN            string `name:"replica-dsn" help:"A DSN for a replica which (if specified) will be used for lag checking." optional:""`
-	ReplicaMaxLagMs       int64  `name:"replica-max-lag-ms" help:"The maximum lag allowed on the replica before the migration throttles." optional:"" default:"120000"`
-=======
 	Host                  string        `name:"host" help:"Hostname" optional:"" default:"127.0.0.1:8030"`
 	Username              string        `name:"username" help:"User" optional:"" default:"msandbox"`
 	Password              string        `name:"password" help:"Password" optional:"" default:"msandbox"`
@@ -33,11 +17,10 @@
 	ChecksumConcurrency   int           `name:"checksum-concurrency" help:"Number of concurrent checksum tasks, zero means use same value as Concurrency" optional:"" default:"0"`
 	TargetChunkTime       time.Duration `name:"target-chunk-time" help:"The target copy time for each chunk" optional:"" default:"500ms"`
 	AttemptInplaceDDL     bool          `name:"attempt-inplace-ddl" help:"Attempt inplace DDL (only safe without replicas or with Aurora Global)" optional:"" default:"false"`
-	Checksum              bool          `name:"checksum" help:"Checksum shadow table before final cut-over" optional:"" default:"true"`
+	Checksum              bool          `name:"checksum" help:"Checksum new table before final cut-over" optional:"" default:"true"`
 	DisableTrivialChunker bool          `name:"disable-trivial-chunker" help:"Disable trivial chunker" optional:"" default:"false"`
 	ReplicaDSN            string        `name:"replica-dsn" help:"A DSN for a replica which (if specified) will be used for lag checking." optional:""`
 	ReplicaMaxLag         time.Duration `name:"replica-max-lag" help:"The maximum lag allowed on the replica before the migration throttles." optional:"" default:"120s"`
->>>>>>> 5496ff37
 }
 
 func (m *Migration) Run() error {
