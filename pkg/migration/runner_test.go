package migration

import (
	"context"
	"database/sql"
	"fmt"
	"math"
	"testing"
	"time"

	"github.com/squareup/spirit/pkg/metrics"

	"github.com/go-sql-driver/mysql"
	"github.com/sirupsen/logrus"
	"github.com/squareup/spirit/pkg/repl"
	"github.com/squareup/spirit/pkg/row"
	"github.com/squareup/spirit/pkg/table"
	"github.com/squareup/spirit/pkg/throttler"

	"github.com/stretchr/testify/assert"
)

func TestVarcharNonBinaryComparable(t *testing.T) {
	runSQL(t, `DROP TABLE IF EXISTS nonbinarycompatt1, _nonbinarycompatt1_new`)
	table := `CREATE TABLE nonbinarycompatt1 (
		uuid varchar(40) NOT NULL,
		name varchar(255) NOT NULL,
		PRIMARY KEY (uuid)
	)`
	runSQL(t, table)
	cfg, err := mysql.ParseDSN(dsn())
	assert.NoError(t, err)

	m, err := NewRunner(&Migration{
		Host:     cfg.Addr,
		Username: cfg.User,
		Password: cfg.Passwd,
		Database: cfg.DBName,
		Threads:  16,
		Table:    "nonbinarycompatt1",
		Alter:    "ENGINE=InnoDB",
	})
	assert.NoError(t, err)                       // everything is specified.
	assert.Error(t, m.Run(context.Background())) // it's a non-binary comparable type (varchar)
	assert.NoError(t, m.Close())
}

func TestVarbinary(t *testing.T) {
	runSQL(t, `DROP TABLE IF EXISTS varbinaryt1, _varbinaryt1_new`)
	table := `CREATE TABLE varbinaryt1 (
		uuid varbinary(40) NOT NULL,
		name varchar(255) NOT NULL,
		PRIMARY KEY (uuid)
	)`
	runSQL(t, table)
	runSQL(t, "INSERT INTO varbinaryt1 (uuid, name) VALUES (UUID(), REPEAT('a', 200))")
	cfg, err := mysql.ParseDSN(dsn())
	assert.NoError(t, err)
	m, err := NewRunner(&Migration{
		Host:     cfg.Addr,
		Username: cfg.User,
		Password: cfg.Passwd,
		Database: cfg.DBName,
		Threads:  16,
		Table:    "varbinaryt1",
		Alter:    "ENGINE=InnoDB",
	})
	assert.NoError(t, err)                         // everything is specified correctly.
	assert.NoError(t, m.Run(context.Background())) // varbinary is compatible.
	assert.False(t, m.usedInstantDDL)              // not possible
	assert.NoError(t, m.Close())
}

// TestDataFromBadSqlMode tests that data previously inserted like 0000-00-00 can still be migrated.
func TestDataFromBadSqlMode(t *testing.T) {
	runSQL(t, `DROP TABLE IF EXISTS badsqlt1, _badsqlt1_new`)
	table := `CREATE TABLE badsqlt1 (
		id int not null primary key auto_increment,
		d date NOT NULL,
		t timestamp NOT NULL
	)`
	runSQL(t, table)
	runSQL(t, "INSERT IGNORE INTO badsqlt1 (d, t) VALUES ('0000-00-00', '0000-00-00 00:00:00'),('2020-02-00', '2020-02-30 00:00:00')")
	cfg, err := mysql.ParseDSN(dsn())
	assert.NoError(t, err)
	m, err := NewRunner(&Migration{
		Host:     cfg.Addr,
		Username: cfg.User,
		Password: cfg.Passwd,
		Database: cfg.DBName,
		Threads:  16,
		Table:    "badsqlt1",
		Alter:    "ENGINE=InnoDB",
	})
	assert.NoError(t, err)                         // everything is specified correctly.
	assert.NoError(t, m.Run(context.Background())) // pk is compatible.
	assert.False(t, m.usedInstantDDL)              // not possible
	assert.NoError(t, m.Close())
}

func TestChangeDatatypeNoData(t *testing.T) {
	runSQL(t, `DROP TABLE IF EXISTS cdatatypemytable`)
	table := `CREATE TABLE cdatatypemytable (
		id int(11) NOT NULL AUTO_INCREMENT,
		name varchar(255) NOT NULL,
		b varchar(255) NOT NULL, -- should be an int
		PRIMARY KEY (id)
	)`
	runSQL(t, table)
	cfg, err := mysql.ParseDSN(dsn())
	assert.NoError(t, err)
	m, err := NewRunner(&Migration{
		Host:     cfg.Addr,
		Username: cfg.User,
		Password: cfg.Passwd,
		Database: cfg.DBName,
		Threads:  16,
		Table:    "cdatatypemytable",
		Alter:    "CHANGE b b INT", //nolint: dupword
	})
	assert.NoError(t, err)                         // everything is specified correctly.
	assert.NoError(t, m.Run(context.Background())) // no data so no truncation is possible.
	assert.False(t, m.usedInstantDDL)
	assert.NoError(t, m.Close())
}

func TestChangeDatatypeDataLoss(t *testing.T) {
	runSQL(t, `DROP TABLE IF EXISTS cdatalossmytable`)
	table := `CREATE TABLE cdatalossmytable (
		id int(11) NOT NULL AUTO_INCREMENT,
		name varchar(255) NOT NULL,
		b varchar(255) NOT NULL, -- should be an int
		PRIMARY KEY (id)
	)`
	runSQL(t, table)
	runSQL(t, "INSERT INTO cdatalossmytable (name, b) VALUES ('a', 'b')")
	cfg, err := mysql.ParseDSN(dsn())
	assert.NoError(t, err)
	m, err := NewRunner(&Migration{
		Host:     cfg.Addr,
		Username: cfg.User,
		Password: cfg.Passwd,
		Database: cfg.DBName,
		Threads:  16,
		Table:    "cdatalossmytable",
		Alter:    "CHANGE b b INT", //nolint: dupword
	})
	assert.NoError(t, err)                       // everything is specified correctly.
	assert.Error(t, m.Run(context.Background())) // value 'b' can no convert cleanly to int.
	assert.NoError(t, m.Close())
}

func TestOnline(t *testing.T) {
	runSQL(t, `DROP TABLE IF EXISTS testonline`)
	table := `CREATE TABLE testonline (
		id int(11) NOT NULL AUTO_INCREMENT,
		name varchar(255) NOT NULL,
		b varchar(255) NOT NULL, -- should be an int
		PRIMARY KEY (id)
	)`
	runSQL(t, table)
	cfg, err := mysql.ParseDSN(dsn())
	assert.NoError(t, err)
	m, err := NewRunner(&Migration{
		Host:     cfg.Addr,
		Username: cfg.User,
		Password: cfg.Passwd,
		Database: cfg.DBName,
		Threads:  16,
		Table:    "testonline",
		Alter:    "CHANGE COLUMN b b int(11) NOT NULL", //nolint: dupword
	})
	assert.NoError(t, err)
	assert.NoError(t, m.Run(context.TODO()))
	assert.False(t, m.usedInplaceDDL) // not possible
	assert.NoError(t, m.Close())

	// Create another table.
	runSQL(t, `DROP TABLE IF EXISTS testonline2`)
	table = `CREATE TABLE testonline2 (
		id int(11) NOT NULL AUTO_INCREMENT,
		name varchar(255) NOT NULL,
		b varchar(255) NOT NULL, -- should be an int
		PRIMARY KEY (id)
	)`
	runSQL(t, table)
	m, err = NewRunner(&Migration{
		Host:     cfg.Addr,
		Username: cfg.User,
		Password: cfg.Passwd,
		Database: cfg.DBName,
		Threads:  16,
		Table:    "testonline2",
		Alter:    "ADD c int(11) NOT NULL",
	})
	assert.NoError(t, err)
	err = m.Run(context.Background())
	assert.NoError(t, err)
	assert.False(t, m.usedInplaceDDL) // uses instant DDL first

	// TODO: can only check this against 8.0
	// assert.True(t, m.usedInstantDDL)
	assert.NoError(t, m.Close())

	// Finally, this will work.
	runSQL(t, `DROP TABLE IF EXISTS testonline3`)
	table = `CREATE TABLE testonline3 (
		id int(11) NOT NULL AUTO_INCREMENT,
		name varchar(255) NOT NULL,
		b varchar(255) NOT NULL, -- should be an int
		PRIMARY KEY (id)
	)`
	runSQL(t, table)
	m, err = NewRunner(&Migration{
		Host:              cfg.Addr,
		Username:          cfg.User,
		Password:          cfg.Passwd,
		Database:          cfg.DBName,
		Threads:           16,
		Table:             "testonline3",
		Alter:             "ADD INDEX(b)",
		AttemptInplaceDDL: true,
	})
	assert.NoError(t, err)
	err = m.Run(context.Background())
	assert.NoError(t, err)
	assert.False(t, m.usedInstantDDL) // not possible
	assert.True(t, m.usedInplaceDDL)  // as
	assert.NoError(t, m.Close())
}

func TestTableLength(t *testing.T) {
	t.Skip("Not sure why, fails for now.")
	runSQL(t, `DROP TABLE IF EXISTS thisisareallylongtablenamethisisareallylongtablename60charac`)
	table := `CREATE TABLE thisisareallylongtablenamethisisareallylongtablename60charac (
		id int(11) NOT NULL AUTO_INCREMENT,
		name varchar(255) NOT NULL,
		PRIMARY KEY (id)
	)`
	runSQL(t, table)
	cfg, err := mysql.ParseDSN(dsn())
	assert.NoError(t, err)
	m, err := NewRunner(&Migration{
		Host:     cfg.Addr,
		Username: cfg.User,
		Password: cfg.Passwd,
		Database: cfg.DBName,
		Threads:  16,
		Table:    "thisisareallylongtablenamethisisareallylongtablename60charac",
		Alter:    "ENGINE=InnoDB",
	})
	assert.NoError(t, err)
	err = m.Run(context.Background())
	assert.Error(t, err)
	assert.ErrorContains(t, err, "is too long")
	assert.NoError(t, m.Close())

	// There is another condition where the error will be in dropping the _old table first
	// if the character limit is exceeded in that query.
	m, err = NewRunner(&Migration{
		Host:     cfg.Addr,
		Username: cfg.User,
		Password: cfg.Passwd,
		Database: cfg.DBName,
		Threads:  16,
		Table:    "thisisareallylongtablenamethisisareallylongtablename64characters",
		Alter:    "ENGINE=InnoDB",
	})
	assert.NoError(t, err)
	err = m.Run(context.Background())
	assert.Error(t, err)
	assert.ErrorContains(t, err, "is too long")
	assert.NoError(t, m.Close())
}

func TestMigrationStateString(t *testing.T) {
	assert.Equal(t, "initial", stateInitial.String())
	assert.Equal(t, "copyRows", stateCopyRows.String())
	assert.Equal(t, "applyChangeset", stateApplyChangeset.String())
	assert.Equal(t, "checksum", stateChecksum.String())
	assert.Equal(t, "cutOver", stateCutOver.String())
	assert.Equal(t, "errCleanup", stateErrCleanup.String())
	assert.Equal(t, "analyzeTable", stateAnalyzeTable.String())
	assert.Equal(t, "close", stateClose.String())
}

func TestBadOptions(t *testing.T) {
	_, err := NewRunner(&Migration{})
	assert.Error(t, err)
	assert.ErrorContains(t, err, "host is required")
	cfg, err := mysql.ParseDSN(dsn())
	assert.NoError(t, err)

	_, err = NewRunner(&Migration{
		Host: cfg.Addr,
	})
	assert.Error(t, err)
	assert.ErrorContains(t, err, "schema name is required")
	_, err = NewRunner(&Migration{
		Host:     cfg.Addr,
		Database: "mytable",
	})
	assert.Error(t, err)
	assert.ErrorContains(t, err, "table name is required")
	_, err = NewRunner(&Migration{
		Host:     cfg.Addr,
		Database: "mytable",
		Table:    "mytable",
	})
	assert.Error(t, err)
	assert.ErrorContains(t, err, "alter statement is required")
}

func TestBadAlter(t *testing.T) {
	runSQL(t, `DROP TABLE IF EXISTS bot1, bot2`)
	table := `CREATE TABLE bot1 (
		id int(11) NOT NULL AUTO_INCREMENT,
		name varchar(255) NOT NULL,
		PRIMARY KEY (id)
	)`
	runSQL(t, table)
	table = `CREATE TABLE bot2 (
		id int(11) NOT NULL,
		name varchar(255) NOT NULL,
		PRIMARY KEY (id)
	)`
	runSQL(t, table)
	cfg, err := mysql.ParseDSN(dsn())
	assert.NoError(t, err)
	m, err := NewRunner(&Migration{
		Host:     cfg.Addr,
		Username: cfg.User,
		Password: cfg.Passwd,
		Database: cfg.DBName,
		Threads:  16,
		Table:    "bot1",
		Alter:    "badalter",
	})
	assert.NoError(t, err) // does not parse alter yet.
	err = m.Run(context.Background())
	assert.Error(t, err) // alter is invalid
	assert.ErrorContains(t, err, "badalter")
	assert.NoError(t, m.Close())

	// Renames are not supported.
	m, err = NewRunner(&Migration{
		Host:     cfg.Addr,
		Username: cfg.User,
		Password: cfg.Passwd,
		Database: cfg.DBName,
		Threads:  16,
		Table:    "bot1",
		Alter:    "RENAME COLUMN name TO name2, ADD INDEX(name)", // need both, otherwise INSTANT algorithm will do the rename
	})
	assert.NoError(t, err) // does not parse alter yet.
	err = m.Run(context.Background())
	assert.Error(t, err) // alter is invalid
	assert.ErrorContains(t, err, "renames are not supported")
	assert.NoError(t, m.Close())

	// This is a different type of rename,
	// which is coming via a change
	m, err = NewRunner(&Migration{
		Host:     cfg.Addr,
		Username: cfg.User,
		Password: cfg.Passwd,
		Database: cfg.DBName,
		Threads:  16,
		Table:    "bot1",
		Alter:    "CHANGE name name2 VARCHAR(255), ADD INDEX(name)", // need both, otherwise INSTANT algorithm will do the rename
	})
	assert.NoError(t, err) // does not parse alter yet.
	err = m.Run(context.Background())
	assert.Error(t, err) // alter is invalid
	assert.ErrorContains(t, err, "renames are not supported")
	assert.NoError(t, m.Close())

	// But this is supported (no rename)
	m, err = NewRunner(&Migration{
		Host:     cfg.Addr,
		Username: cfg.User,
		Password: cfg.Passwd,
		Database: cfg.DBName,
		Threads:  16,
		Table:    "bot1",
		Alter:    "CHANGE name name VARCHAR(200), ADD INDEX(name)", //nolint: dupword
	})
	assert.NoError(t, err) // does not parse alter yet.
	err = m.Run(context.Background())
	assert.NoError(t, err) // its valid, no rename
	assert.NoError(t, m.Close())

	// Test DROP PRIMARY KEY, change primary key.
	// The REPLACE statement likely relies on the same PRIMARY KEY on the new table,
	// so things get a lot more complicated if the primary key changes.
	m, err = NewRunner(&Migration{
		Host:     cfg.Addr,
		Username: cfg.User,
		Password: cfg.Passwd,
		Database: cfg.DBName,
		Threads:  16,
		Table:    "bot2",
		Alter:    "DROP PRIMARY KEY",
	})
	assert.NoError(t, err) // does not parse alter yet.
	err = m.Run(context.Background())
	assert.Error(t, err)
	assert.ErrorContains(t, err, "dropping primary key")
	assert.NoError(t, m.Close())
}

// TestChangeDatatypeLossyNoAutoInc is a good test of the how much the
// chunker will boil the ocean:
//   - There is a MIN(key)=1 and a MAX(key)=8589934592
//   - There is no auto-increment so the chunker is allowed to expand each chunk
//     based on estimated rows (which is low).
//
// In production cases, this should be even faster since the trivial chunker
// will apply immediately if the row estimate is less than 1000 rows, but it's disabled for test.
//
// Only the key=8589934592 will fail to be converted. On my system this test
// currently runs in 0.4 seconds which is "acceptable" for chunker performance.
// The generated number of chunks should also be very low.
func TestChangeDatatypeLossyNoAutoInc(t *testing.T) {
	runSQL(t, `DROP TABLE IF EXISTS lossychange2`)
	table := `CREATE TABLE lossychange2 (
					id BIGINT NOT NULL,
					name varchar(255) NOT NULL,
					b varchar(255) NOT NULL,
					PRIMARY KEY (id)
				)`
	runSQL(t, table)
	runSQL(t, "INSERT INTO lossychange2 (id, name, b) VALUES (1, 'a', REPEAT('a', 200))")          // will pass in migration
	runSQL(t, "INSERT INTO lossychange2 (id, name, b) VALUES (8589934592, 'a', REPEAT('a', 200))") // will fail in migration

	cfg, err := mysql.ParseDSN(dsn())
	assert.NoError(t, err)
	m, err := NewRunner(&Migration{
		Host:     cfg.Addr,
		Username: cfg.User,
		Password: cfg.Passwd,
		Database: cfg.DBName,
		Threads:  16,
		Table:    "lossychange2",
		Alter:    "CHANGE COLUMN id id INT NOT NULL auto_increment", //nolint: dupword
	})
	assert.NoError(t, err)
	err = m.Run(context.Background())
	assert.Error(t, err)
	assert.ErrorContains(t, err, "Out of range value") // Error 1264: Out of range value for column 'id' at row 1
	assert.True(t, m.copier.CopyChunksCount < 10)      // should be very low
	assert.NoError(t, m.Close())
}

// TestChangeDatatypeLossy3 has an auto-increment column which limits
// the expansion of the chunk, *but* the trivial chunker is enabled.
// Because the table is basically empty, the row estimate should be below
// 1000, which should mean everything is processed as one chunk.
// Additionally, the data type change is "lossy" but given the current
// stored data set does not cause errors.
func TestChangeDatatypeLossless(t *testing.T) {
	runSQL(t, `DROP TABLE IF EXISTS lossychange3`)
	table := `CREATE TABLE lossychange3 (
				id BIGINT NOT NULL AUTO_INCREMENT,
				name varchar(255) NOT NULL,
				b varchar(255) NULL,
				PRIMARY KEY (id)
			)`
	runSQL(t, table)
	runSQL(t, "INSERT INTO lossychange3 (name, b) VALUES ('a', REPEAT('a', 200))")
	runSQL(t, "INSERT INTO lossychange3 (id, name, b) VALUES (8589934592, 'a', REPEAT('a', 200))")

	cfg, err := mysql.ParseDSN(dsn())
	assert.NoError(t, err)
	m, err := NewRunner(&Migration{
		Host:     cfg.Addr,
		Username: cfg.User,
		Password: cfg.Passwd,
		Database: cfg.DBName,
		Threads:  16,
		Table:    "lossychange3",
		Alter:    "CHANGE COLUMN b b varchar(200) NOT NULL", //nolint: dupword
		Checksum: false,
	})
	assert.NoError(t, err)
	err = m.Run(context.Background())
	assert.NoError(t, err)                               // works because there are no violations.
	assert.Equal(t, uint64(3), m.copier.CopyChunksCount) // always 3 chunks now
	assert.NoError(t, m.Close())
}

// TestChangeDatatypeLossyFailEarly tests a scenario where there is an error
// immediately so the DDL should halt. Because there is an auto-increment,
// and trivial chunking is disabled the chunker will not expand the range.
// So if it does try to exhaustively run the DDL it will take forever:
// [1, 8589934592] / 1000 = 8589934.592 chunks

func TestChangeDatatypeLossyFailEarly(t *testing.T) {
	runSQL(t, `DROP TABLE IF EXISTS lossychange4`)
	table := `CREATE TABLE lossychange4 (
				id BIGINT NOT NULL AUTO_INCREMENT,
				name varchar(255) NOT NULL,
				b varchar(255) NULL,
				PRIMARY KEY (id)
			)`
	runSQL(t, table)
	runSQL(t, "INSERT INTO lossychange4 (name) VALUES ('a')")
	runSQL(t, "INSERT INTO lossychange4 (name, b) VALUES ('a', REPEAT('a', 200))")
	runSQL(t, "INSERT INTO lossychange4 (id, name, b) VALUES (8589934592, 'a', REPEAT('a', 200))")
	cfg, err := mysql.ParseDSN(dsn())
	assert.NoError(t, err)
	m, err := NewRunner(&Migration{
		Host:     cfg.Addr,
		Username: cfg.User,
		Password: cfg.Passwd,
		Database: cfg.DBName,
		Threads:  16,
		Table:    "lossychange4",
		Alter:    "CHANGE COLUMN b b varchar(255) NOT NULL", //nolint: dupword
	})
	assert.NoError(t, err)
	err = m.Run(context.Background())
	assert.Error(t, err) // there is a violation where row 1 is NULL
	assert.NoError(t, m.Close())
}

// TestAddUniqueIndex is a really interesting test *because* resuming from checkpoint
// will cause duplicate key errors. It's not straight-forward to differentiate between
// duplicate errors from a resume, and a constraint violation. So what we do is
// 1) *FORCE* checksum to be enabled on resume from checkpoint
// 2) If checksum is not enabled, duplicate key errors are elevated to errors.
func TestAddUniqueIndexChecksumEnabled(t *testing.T) {
	runSQL(t, `DROP TABLE IF EXISTS uniqmytable`)
	table := `CREATE TABLE uniqmytable (
				id int(11) NOT NULL AUTO_INCREMENT,
				name varchar(255) NOT NULL,
				b varchar(255) NOT NULL,
				PRIMARY KEY (id)
			)`
	runSQL(t, table)
	runSQL(t, "INSERT INTO uniqmytable (name, b) VALUES ('a', REPEAT('a', 200))")
	runSQL(t, "INSERT INTO uniqmytable (name, b) VALUES ('a', REPEAT('b', 200))")
	runSQL(t, "INSERT INTO uniqmytable (name, b) VALUES ('a', REPEAT('c', 200))")
	runSQL(t, "INSERT INTO uniqmytable (name, b) VALUES ('a', REPEAT('a', 200))") // duplicate

	cfg, err := mysql.ParseDSN(dsn())
	assert.NoError(t, err)
	m, err := NewRunner(&Migration{
		Host:     cfg.Addr,
		Username: cfg.User,
		Password: cfg.Passwd,
		Database: cfg.DBName,
		Threads:  16,
		Table:    "uniqmytable",
		Alter:    "ADD UNIQUE INDEX b (b)",
	})
	assert.NoError(t, err)
	err = m.Run(context.Background())
	assert.Error(t, err)         // not unique
	assert.NoError(t, m.Close()) // need to close now otherwise we'll get an error on re-opening it.

	runSQL(t, "DELETE FROM uniqmytable WHERE b = REPEAT('a', 200) LIMIT 1") // make unique
	m, err = NewRunner(&Migration{
		Host:     cfg.Addr,
		Username: cfg.User,
		Password: cfg.Passwd,
		Database: cfg.DBName,
		Threads:  16,
		Table:    "uniqmytable",
		Alter:    "ADD UNIQUE INDEX b (b)",
	})
	assert.NoError(t, err)
	err = m.Run(context.Background())
	assert.NoError(t, err) // works fine.
	assert.NoError(t, m.Close())
}

// Test a non-integer primary key.

func TestChangeNonIntPK(t *testing.T) {
	runSQL(t, `DROP TABLE IF EXISTS nonintpk`)
	table := `CREATE TABLE nonintpk (
			pk varbinary(36) NOT NULL PRIMARY KEY,
			name varchar(255) NOT NULL,
			b varchar(10) NOT NULL -- change to varchar(255)
		)`
	runSQL(t, table)
	runSQL(t, "INSERT INTO nonintpk (pk, name, b) VALUES (UUID(), 'a', REPEAT('a', 5))")
	cfg, err := mysql.ParseDSN(dsn())
	assert.NoError(t, err)
	m, err := NewRunner(&Migration{
		Host:     cfg.Addr,
		Username: cfg.User,
		Password: cfg.Passwd,
		Database: cfg.DBName,
		Threads:  16,
		Table:    "nonintpk",
		Alter:    "CHANGE COLUMN b b VARCHAR(255) NOT NULL", //nolint: dupword
	})
	assert.NoError(t, err)
	err = m.Run(context.Background())
	assert.NoError(t, err)
	assert.NoError(t, m.Close())
}

type testLogger struct {
	logrus.FieldLogger
	lastInfof  string
	lastWarnf  string
	lastDebugf string
}

func (l *testLogger) Infof(format string, args ...interface{}) {
	l.lastInfof = fmt.Sprintf(format, args...)
}
func (l *testLogger) Warnf(format string, args ...interface{}) {
	l.lastWarnf = fmt.Sprintf(format, args...)
}
func (l *testLogger) Debugf(format string, args ...interface{}) {
	l.lastDebugf = fmt.Sprintf(format, args...)
}

func TestCheckpoint(t *testing.T) {
	tbl := `CREATE TABLE cpt1 (
		id INT NOT NULL AUTO_INCREMENT PRIMARY KEY,
		id2 INT NOT NULL,
		pad VARCHAR(100) NOT NULL default 0)`
	cfg, err := mysql.ParseDSN(dsn())
	assert.NoError(t, err)

	runSQL(t, `DROP TABLE IF EXISTS cpt1, _cpt1_new, _cpt1_chkpnt`)
	runSQL(t, tbl)
	runSQL(t, `insert into cpt1 (id2,pad) SELECT 1, REPEAT('a', 100) FROM dual`)
	runSQL(t, `insert into cpt1 (id2,pad) SELECT 1, REPEAT('a', 100) FROM cpt1`)
	runSQL(t, `insert into cpt1 (id2,pad) SELECT 1, REPEAT('a', 100) FROM cpt1 a JOIN cpt1 b JOIN cpt1 c`)
	runSQL(t, `insert into cpt1 (id2,pad) SELECT 1, REPEAT('a', 100) FROM cpt1 a JOIN cpt1 b JOIN cpt1 c`)
	runSQL(t, `insert into cpt1 (id2,pad) SELECT 1, REPEAT('a', 100) FROM cpt1 a JOIN cpt1 LIMIT 100000`) // ~100k rows

	testLogger := &testLogger{}
	statusInterval = 10 * time.Millisecond // the status will be accurate to 1ms

	preSetup := func() *Runner {
		r, err := NewRunner(&Migration{
			Host:     cfg.Addr,
			Username: cfg.User,
			Password: cfg.Passwd,
			Database: cfg.DBName,
			Threads:  16,
			Table:    "cpt1",
			Alter:    "ENGINE=InnoDB",
		})
		assert.NoError(t, err)
		assert.Equal(t, "initial", r.getCurrentState().String())
		r.SetLogger(testLogger)
		// Usually we would call r.Run() but we want to step through
		// the migration process manually.
		r.db, err = sql.Open("mysql", r.dsn())
		assert.NoError(t, err)
		// Get Table Info
		r.table = table.NewTableInfo(r.db, r.migration.Database, r.migration.Table)
		err = r.table.SetInfo(context.TODO())
		assert.NoError(t, err)
		assert.NoError(t, r.dropOldTable(context.TODO()))
		go r.dumpStatus(context.TODO()) // start periodically writing status
		return r
	}

	r := preSetup()
	// migrationRunner.Run usually calls r.Setup() here.
	// Which first checks if the table can be restored from checkpoint.
	// Because this is the first run, it can't.

	assert.Error(t, r.resumeFromCheckpoint(context.TODO()))

	// So we proceed with the initial steps.
	assert.NoError(t, r.createNewTable(context.TODO()))
	assert.NoError(t, r.alterNewTable(context.TODO()))
	assert.NoError(t, r.createCheckpointTable(context.TODO()))
	r.replClient = repl.NewClient(r.db, r.migration.Host, r.table, r.newTable, r.migration.Username, r.migration.Password, &repl.ClientConfig{
		Logger:      logrus.New(), // don't use the logger for migration since we feed status to it.
		Concurrency: 4,
		BatchSize:   10000,
	})
	r.copier, err = row.NewCopier(r.db, r.table, r.newTable, row.NewCopierDefaultConfig())
	assert.NoError(t, err)
	err = r.replClient.Run()
	assert.NoError(t, err)

	// Now we are ready to start copying rows.
	// Instead of calling r.copyRows() we will step through it manually.
	// Since we want to checkpoint after a few chunks.

	r.copier.StartTime = time.Now()
	r.setCurrentState(stateCopyRows)
	assert.Equal(t, "copyRows", r.getCurrentState().String())

	time.Sleep(time.Second) // wait for status to be updated.
	assert.Contains(t, testLogger.lastInfof, `migration status: state=copyRows copy-progress=0/101040 0.00% binlog-deltas=0`)

	// because we are not calling copier.Run() we need to manually open.
	assert.NoError(t, r.copier.Open4Test())

	// first chunk.
	chunk1, err := r.copier.Next4Test()
	assert.NoError(t, err)

	chunk2, err := r.copier.Next4Test()
	assert.NoError(t, err)

	chunk3, err := r.copier.Next4Test()
	assert.NoError(t, err)

	// Assert there is no watermark yet, because we've not finished
	// copying any of the chunks.
	_, err = r.copier.GetLowWatermark()
	assert.Error(t, err)
	// Dump checkpoint also returns an error for the same reason.
	assert.Error(t, r.dumpCheckpoint(context.TODO()))

	// Because it's multi-threaded, we can't guarantee the order of the chunks.
	// Let's complete them in the order of 2, 1, 3. When 2 phones home first
	// it should be queued. Then when 1 phones home it should apply and de-queue 2.
	assert.NoError(t, r.copier.CopyChunk(context.TODO(), chunk2))
	assert.NoError(t, r.copier.CopyChunk(context.TODO(), chunk1))
	assert.NoError(t, r.copier.CopyChunk(context.TODO(), chunk3))

	time.Sleep(time.Second) // wait for status to be updated.
	assert.Contains(t, testLogger.lastInfof, `migration status: state=copyRows copy-progress=3000/101040 2.97% binlog-deltas=0`)

	// The watermark should exist now, because migrateChunk()
	// gives feedback back to table.
	watermark, err := r.copier.GetLowWatermark()
	assert.NoError(t, err)
	assert.Equal(t, "{\"Key\":\"id\",\"ChunkSize\":1000,\"LowerBound\":{\"Value\": \"1001\",\"Inclusive\":true},\"UpperBound\":{\"Value\": \"2001\",\"Inclusive\":false}}", watermark)
	// Dump a checkpoint
	assert.NoError(t, r.dumpCheckpoint(context.TODO()))

	// Close everything, we can't use r.Close() because it will delete
	// the checkpoint table.
	r.setCurrentState(stateClose)
	r.replClient.Close()
	assert.NoError(t, r.db.Close())

	// Now lets imagine that everything fails and we need to start
	// from checkpoint again.

	r = preSetup()
	assert.NoError(t, r.resumeFromCheckpoint(context.TODO()))

	// Start the binary log feed just before copy rows starts.
	err = r.replClient.Run()
	assert.NoError(t, err)

	// This opens the table at the checkpoint (table.OpenAtWatermark())
	// which sets the chunkPtr at the LowerBound. It also has to position
	// the watermark to this point so new watermarks "align" correctly.
	// So lets now call NextChunk to verify.

	chunk, err := r.copier.Next4Test()
	assert.NoError(t, err)
	assert.Equal(t, "1001", chunk.LowerBound.Value.String())
	assert.NoError(t, r.copier.CopyChunk(context.TODO(), chunk))

	// It's ideally not typical but you can still dump checkpoint from
	// a restored checkpoint state. We won't have advanced anywhere from
	// the last checkpoint because on restore, the LowerBound is taken.
	watermark, err = r.copier.GetLowWatermark()
	assert.NoError(t, err)
	assert.Equal(t, "{\"Key\":\"id\",\"ChunkSize\":1000,\"LowerBound\":{\"Value\": \"1001\",\"Inclusive\":true},\"UpperBound\":{\"Value\": \"2001\",\"Inclusive\":false}}", watermark)
	// Dump a checkpoint
	assert.NoError(t, r.dumpCheckpoint(context.TODO()))

	// Let's confirm we do advance the watermark.
	for i := 0; i < 10; i++ {
		chunk, err = r.copier.Next4Test()
		assert.NoError(t, err)
		assert.NoError(t, r.copier.CopyChunk(context.TODO(), chunk))
	}

	watermark, err = r.copier.GetLowWatermark()
	assert.NoError(t, err)
	assert.Equal(t, "{\"Key\":\"id\",\"ChunkSize\":1000,\"LowerBound\":{\"Value\": \"11001\",\"Inclusive\":true},\"UpperBound\":{\"Value\": \"12001\",\"Inclusive\":false}}", watermark)
	assert.NoError(t, r.db.Close())
}

func TestCheckpointRestore(t *testing.T) {
	tbl := `CREATE TABLE cpt2 (
		id INT NOT NULL AUTO_INCREMENT PRIMARY KEY,
		id2 INT NOT NULL,
		pad VARCHAR(100) NOT NULL default 0)`
	cfg, err := mysql.ParseDSN(dsn())
	assert.NoError(t, err)

	runSQL(t, `DROP TABLE IF EXISTS cpt2, _cpt2_new, _cpt2_chkpnt`)
	runSQL(t, tbl)

	r, err := NewRunner(&Migration{
		Host:     cfg.Addr,
		Username: cfg.User,
		Password: cfg.Passwd,
		Database: cfg.DBName,
		Threads:  16,
		Table:    "cpt2",
		Alter:    "ENGINE=InnoDB",
	})
	assert.NoError(t, err)
	assert.Equal(t, "initial", r.getCurrentState().String())
	// Usually we would call r.Run() but we want to step through
	// the migration process manually.
	r.db, err = sql.Open("mysql", r.dsn())
	assert.NoError(t, err)
	// Get Table Info
	r.table = table.NewTableInfo(r.db, r.migration.Database, r.migration.Table)
	err = r.table.SetInfo(context.TODO())
	assert.NoError(t, err)
	assert.NoError(t, r.dropOldTable(context.TODO()))

	// So we proceed with the initial steps.
	assert.NoError(t, r.createNewTable(context.TODO()))
	assert.NoError(t, r.alterNewTable(context.TODO()))
	assert.NoError(t, r.createCheckpointTable(context.TODO()))

	r.replClient = repl.NewClient(r.db, r.migration.Host, r.table, r.newTable, r.migration.Username, r.migration.Password, &repl.ClientConfig{
		Logger:      logrus.New(),
		Concurrency: 4,
		BatchSize:   10000,
	})
	r.copier, err = row.NewCopier(r.db, r.table, r.newTable, row.NewCopierDefaultConfig())
	assert.NoError(t, err)
	err = r.replClient.Run()
	assert.NoError(t, err)

	// Now insert a fake checkpoint, this uses a known bad value
	// from issue #125
	watermark := "{\"Key\":\"id\",\"ChunkSize\":1000,\"LowerBound\":{\"Value\":\"53926425\",\"Inclusive\":true},\"UpperBound\":{\"Value\":\"53926425\",\"Inclusive\":false}}"
	binlog := r.replClient.GetBinlogApplyPosition()
	query := fmt.Sprintf("INSERT INTO %s (low_watermark, binlog_name, binlog_pos, rows_copied, rows_copied_logical, alter_statement) VALUES (?, ?, ?, ?, ?, ?)",
		r.checkpointTable.QuotedName)
	_, err = r.db.ExecContext(context.TODO(), query, watermark, binlog.Name, binlog.Pos, 0, 0, r.migration.Alter)
	assert.NoError(t, err)

	r2, err := NewRunner(&Migration{
		Host:     cfg.Addr,
		Username: cfg.User,
		Password: cfg.Passwd,
		Database: cfg.DBName,
		Threads:  16,
		Table:    "cpt2",
		Alter:    "ENGINE=InnoDB",
	})
	assert.NoError(t, err)
	err = r2.Run(context.TODO())
	assert.NoError(t, err)
	assert.True(t, r2.usedResumeFromCheckpoint)
}

func TestCheckpointDifferentRestoreOptions(t *testing.T) {
	tbl := `CREATE TABLE cpt1difft1 (
		id INT NOT NULL AUTO_INCREMENT PRIMARY KEY,
		id2 INT NOT NULL,
		pad VARCHAR(100) NOT NULL default 0)`

	runSQL(t, `DROP TABLE IF EXISTS cpt1difft1, cpt1difft1_new, _cpt1difft1_chkpnt`)
	runSQL(t, tbl)
	runSQL(t, `insert into cpt1difft1 (id2,pad) SELECT 1, REPEAT('a', 100) FROM dual`)
	runSQL(t, `insert into cpt1difft1 (id2,pad) SELECT 1, REPEAT('a', 100) FROM cpt1difft1`)
	runSQL(t, `insert into cpt1difft1 (id2,pad) SELECT 1, REPEAT('a', 100) FROM cpt1difft1 a JOIN cpt1difft1 b JOIN cpt1difft1 c`)
	runSQL(t, `insert into cpt1difft1 (id2,pad) SELECT 1, REPEAT('a', 100) FROM cpt1difft1 a JOIN cpt1difft1 b JOIN cpt1difft1 c`)
	runSQL(t, `insert into cpt1difft1 (id2,pad) SELECT 1, REPEAT('a', 100) FROM cpt1difft1 a JOIN cpt1difft1 LIMIT 100000`) // ~100k rows
	cfg, err := mysql.ParseDSN(dsn())
	assert.NoError(t, err)

	preSetup := func(alter string) *Runner {
		m, err := NewRunner(&Migration{
			Host:     cfg.Addr,
			Username: cfg.User,
			Password: cfg.Passwd,
			Database: cfg.DBName,
			Threads:  16,
			Table:    "cpt1difft1",
			Alter:    alter,
		})
		assert.NoError(t, err)
		assert.Equal(t, "initial", m.getCurrentState().String())
		// Usually we would call m.Run() but we want to step through
		// the migration process manually.
		m.db, err = sql.Open("mysql", m.dsn())
		assert.NoError(t, err)
		// Get Table Info
		m.table = table.NewTableInfo(m.db, m.migration.Database, m.migration.Table)
		err = m.table.SetInfo(context.TODO())
		assert.NoError(t, err)
		assert.NoError(t, m.dropOldTable(context.TODO()))
		return m
	}

	m := preSetup("ADD COLUMN id3 INT NOT NULL DEFAULT 0, ADD INDEX(id2)")
	// migrationRunner.Run usually calls m.Setup() here.
	// Which first checks if the table can be restored from checkpoint.
	// Because this is the first run, it can't.

	assert.Error(t, m.resumeFromCheckpoint(context.TODO()))

	// So we proceed with the initial steps.
	assert.NoError(t, m.createNewTable(context.TODO()))
	assert.NoError(t, m.alterNewTable(context.TODO()))
	assert.NoError(t, m.createCheckpointTable(context.TODO()))
	logger := logrus.New()
	m.replClient = repl.NewClient(m.db, m.migration.Host, m.table, m.newTable, m.migration.Username, m.migration.Password, &repl.ClientConfig{
		Logger:      logger,
		Concurrency: 4,
		BatchSize:   10000,
	})
	m.copier, err = row.NewCopier(m.db, m.table, m.newTable, row.NewCopierDefaultConfig())
	assert.NoError(t, err)
	err = m.replClient.Run()
	assert.NoError(t, err)

	// Now we are ready to start copying rows.
	// Instead of calling m.copyRows() we will step through it manually.
	// Since we want to checkpoint after a few chunks.

	m.copier.StartTime = time.Now()
	m.setCurrentState(stateCopyRows)
	assert.Equal(t, "copyRows", m.getCurrentState().String())

	assert.NoError(t, m.copier.Open4Test())

	// first chunk.
	chunk1, err := m.copier.Next4Test()
	assert.NoError(t, err)

	chunk2, err := m.copier.Next4Test()
	assert.NoError(t, err)

	chunk3, err := m.copier.Next4Test()
	assert.NoError(t, err)

	// There is no watermark yet.
	_, err = m.copier.GetLowWatermark()
	assert.Error(t, err)
	// Dump checkpoint also returns an error for the same reason.
	assert.Error(t, m.dumpCheckpoint(context.TODO()))

	// Because it's multi-threaded, we can't guarantee the order of the chunks.
	assert.NoError(t, m.copier.CopyChunk(context.TODO(), chunk2))
	assert.NoError(t, m.copier.CopyChunk(context.TODO(), chunk1))
	assert.NoError(t, m.copier.CopyChunk(context.TODO(), chunk3))

	// The watermark should exist now, because migrateChunk()
	// gives feedback back to table.

	watermark, err := m.copier.GetLowWatermark()
	assert.NoError(t, err)
	assert.Equal(t, "{\"Key\":\"id\",\"ChunkSize\":1000,\"LowerBound\":{\"Value\": \"1001\",\"Inclusive\":true},\"UpperBound\":{\"Value\": \"2001\",\"Inclusive\":false}}", watermark)
	// Dump a checkpoint
	assert.NoError(t, m.dumpCheckpoint(context.TODO()))

	// Close the db connection since m is to be destroyed.
	assert.NoError(t, m.db.Close())

	// Now lets imagine that everything fails and we need to start
	// from checkpoint again.

	m = preSetup("ADD COLUMN id4 INT NOT NULL DEFAULT 0, ADD INDEX(id2)")
	assert.Error(t, m.resumeFromCheckpoint(context.TODO())) // it should error because the ALTER does not match.
}

// TestE2EBinlogSubscribing is a complex test that uses the lower level interface
// to step through the table while subscribing to changes that we will
// be making to the table between chunks. It is effectively an
// end-to-end test with concurrent operations on the table.
func TestE2EBinlogSubscribing(t *testing.T) {
	// Need to test both composite and non composite keys.
	// Possibly more like mem comparable varbinary.
	tables := []string{`CREATE TABLE e2et1 (
	id1 INT NOT NULL AUTO_INCREMENT PRIMARY KEY,
	id2 INT NOT NULL,
	pad int NOT NULL default 0)`,
		`CREATE TABLE e2et1 (
		id1 int NOT NULL,
		id2 int not null,
		pad int NOT NULL  default 0,
		PRIMARY KEY (id1, id2))`,
	}
	cfg, err := mysql.ParseDSN(dsn())
	assert.NoError(t, err)

	for _, tbl := range tables {
		runSQL(t, `DROP TABLE IF EXISTS e2et1, _e2et1_new`)
		runSQL(t, tbl)
		runSQL(t, `insert into e2et1 (id1, id2) values (1, 1)`)
		runSQL(t, `insert into e2et1 (id1, id2) values (2, 1)`)
		runSQL(t, `insert into e2et1 (id1, id2) values (3, 1)`)

		m, err := NewRunner(&Migration{
			Host:     cfg.Addr,
			Username: cfg.User,
			Password: cfg.Passwd,
			Database: cfg.DBName,
			Threads:  16,
			Table:    "e2et1",
			Alter:    "ENGINE=InnoDB",
		})
		assert.NoError(t, err)
		assert.Equal(t, "initial", m.getCurrentState().String())

		// Usually we would call m.Run() but we want to step through
		// the migration process manually.
		m.db, err = sql.Open("mysql", m.dsn())
		assert.NoError(t, err)
		defer m.db.Close()
		// Get Table Info
		m.table = table.NewTableInfo(m.db, m.migration.Database, m.migration.Table)
		err = m.table.SetInfo(context.TODO())
		assert.NoError(t, err)
		assert.NoError(t, m.dropOldTable(context.TODO()))

		// migration.Run usually calls m.Migrate() here.
		// Which does the following before calling copyRows:
		// So we proceed with the initial steps.
		assert.NoError(t, m.createNewTable(context.TODO()))
		assert.NoError(t, m.alterNewTable(context.TODO()))
		assert.NoError(t, m.createCheckpointTable(context.TODO()))
		logger := logrus.New()
		m.replClient = repl.NewClient(m.db, m.migration.Host, m.table, m.newTable, m.migration.Username, m.migration.Password, &repl.ClientConfig{
			Logger:      logger,
			Concurrency: 4,
			BatchSize:   10000,
		})
		m.copier, err = row.NewCopier(m.db, m.table, m.newTable, &row.CopierConfig{
			Concurrency:     m.migration.Threads,
			TargetChunkTime: m.migration.TargetChunkTime,
			FinalChecksum:   m.migration.Checksum,
			Throttler:       &throttler.Noop{},
			Logger:          m.logger,
			MetricsSink:     &metrics.NoopSink{},
		})
		assert.NoError(t, err)
		m.replClient.KeyAboveCopierCallback = m.copier.KeyAboveHighWatermark
		err = m.replClient.Run()
		assert.NoError(t, err)

		// Now we are ready to start copying rows.
		// Instead of calling m.copyRows() we will step through it manually.
		// Since we want to checkpoint after a few chunks.

		m.copier.StartTime = time.Now()
		m.setCurrentState(stateCopyRows)
		assert.Equal(t, "copyRows", m.getCurrentState().String())

		// We expect 3 chunks to be copied.
		// The special first and last case and middle case.
		assert.NoError(t, m.copier.Open4Test())

		// first chunk.
		chunk, err := m.copier.Next4Test()
		assert.NoError(t, err)
		assert.NotNil(t, chunk)
		assert.NoError(t, m.copier.CopyChunk(context.TODO(), chunk))

		// Now insert some data.
		// This will be ignored by the binlog subscription.
		// Because it's ahead of the high watermark.
		runSQL(t, `insert into e2et1 (id1, id2) values (4, 1)`)
		assert.True(t, m.copier.KeyAboveHighWatermark(4))

		// Give it a chance, since we need to read from the binary log to populate this
		// Even though we expect nothing.
		sleep() // plenty
		assert.Equal(t, 0, m.replClient.GetDeltaLen())

		// second chunk is between min and max value.
		chunk, err = m.copier.Next4Test()
		assert.NoError(t, err)
		assert.NoError(t, m.copier.CopyChunk(context.TODO(), chunk))

		// Now insert some data.
		// This should be picked up by the binlog subscription
		// because it is within chunk size range of the second chunk.
		runSQL(t, `insert into e2et1 (id1, id2) values (5, 1)`)
		assert.False(t, m.copier.KeyAboveHighWatermark(5))
		sleep() // wait for binlog
		assert.Equal(t, 1, m.replClient.GetDeltaLen())

		runSQL(t, `delete from e2et1 where id1 = 1`)
		assert.False(t, m.copier.KeyAboveHighWatermark(1))
		sleep() // wait for binlog
		assert.Equal(t, 2, m.replClient.GetDeltaLen())

		// third (and last) chunk is open ended,
		// so anything after it will be picked up by the binlog.
		chunk, err = m.copier.Next4Test()
		assert.NoError(t, err)
		assert.NoError(t, m.copier.CopyChunk(context.TODO(), chunk))

		// Some data is inserted later, even though the last chunk is done.
		// We still care to pick it up because it could be inserted during checkpoint.
		runSQL(t, `insert into e2et1 (id1, id2) values (6, 1)`)
		// the pointer should be at maxint64 for safety. this ensures
		// that any keyAboveHighWatermark checks return false
		assert.False(t, m.copier.KeyAboveHighWatermark(int64(math.MaxInt64)))

		// Now that copy rows is done, we flush the changeset until trivial.
		// and perform the optional checksum.
		assert.NoError(t, m.replClient.Flush(context.TODO()))
		m.setCurrentState(stateApplyChangeset)
		assert.Equal(t, "applyChangeset", m.getCurrentState().String())
		m.setCurrentState(stateChecksum)
		assert.NoError(t, m.checksum(context.TODO()))
		assert.Equal(t, "postChecksum", m.getCurrentState().String())
		// All done!
	}
}

// TestForRemainingTableArtifacts tests that the _{name}_old table is left after
// the migration is complete, but no _chkpnt or _new table.
func TestForRemainingTableArtifacts(t *testing.T) {
	runSQL(t, `DROP TABLE IF EXISTS remainingtbl, _remainingtbl_new, _remainingtbl_old, _remainingtbl_chkpnt`)
	table := `CREATE TABLE remainingtbl (
		id INT NOT NULL PRIMARY KEY,
		name varchar(255) NOT NULL
	)`
	runSQL(t, table)
	cfg, err := mysql.ParseDSN(dsn())
	assert.NoError(t, err)

	m, err := NewRunner(&Migration{
		Host:     cfg.Addr,
		Username: cfg.User,
		Password: cfg.Passwd,
		Database: cfg.DBName,
		Threads:  16,
		Table:    "remainingtbl",
		Alter:    "ENGINE=InnoDB",
	})
	assert.NoError(t, err)                         // everything is specified.
	assert.NoError(t, m.Run(context.Background())) // it's an accepted type.
	assert.NoError(t, m.Close())

	// Now we should have a _remainingtbl_old table and a remainingtbl table
	// but no _remainingtbl_new table or _remainingtbl_chkpnt table.
	db, err := sql.Open("mysql", dsn())
	assert.NoError(t, err)
	defer db.Close()
	stmt := `SELECT GROUP_CONCAT(table_name) FROM information_schema.tables where table_schema='test' and table_name LIKE '%remainingtbl%' ORDER BY table_name;`
	var tables string
	assert.NoError(t, db.QueryRow(stmt).Scan(&tables))
	assert.Equal(t, "_remainingtbl_old,remainingtbl", tables)
}

func TestDropColumn(t *testing.T) {
	runSQL(t, `DROP TABLE IF EXISTS dropcol, _dropcol_new`)
	table := `CREATE TABLE dropcol (
		id int(11) NOT NULL AUTO_INCREMENT,
		a varchar(255) NOT NULL,
		b varchar(255) NOT NULL,
		c varchar(255) NOT NULL,
		PRIMARY KEY (id)
	)`
	runSQL(t, table)
	runSQL(t, `insert into dropcol (id, a,b,c) values (1, 'a', 'b', 'c')`)

	cfg, err := mysql.ParseDSN(dsn())
	assert.NoError(t, err)

	m, err := NewRunner(&Migration{
		Host:     cfg.Addr,
		Username: cfg.User,
		Password: cfg.Passwd,
		Database: cfg.DBName,
		Threads:  16,
		Table:    "dropcol",
		Alter:    "DROP COLUMN b, ENGINE=InnoDB", // need both to ensure it is not instant!
	})
	assert.NoError(t, err)
	assert.NoError(t, m.Run(context.Background()))

	assert.False(t, m.usedInstantDDL) // need to ensure it uses full process.
	assert.NoError(t, m.Close())
}

func TestDefaultPort(t *testing.T) {
	m, err := NewRunner(&Migration{
		Host:     "localhost",
		Username: "root",
		Password: "mypassword",
		Database: "test",
		Threads:  16,
		Table:    "t1",
		Alter:    "DROP COLUMN b, ENGINE=InnoDB",
	})
	assert.NoError(t, err)
	assert.Equal(t, "localhost:3306", m.migration.Host)
	m.SetLogger(logrus.New())
}

func TestNullToNotNull(t *testing.T) {
	runSQL(t, `DROP TABLE IF EXISTS autodatetime`)
	table := `CREATE TABLE autodatetime (
		id INT NOT NULL AUTO_INCREMENT,
		created_at DATETIME(3) NULL,
		PRIMARY KEY (id)
	)`
	runSQL(t, table)
	runSQL(t, `INSERT INTO autodatetime (created_at) VALUES (NULL)`)
	cfg, err := mysql.ParseDSN(dsn())
	assert.NoError(t, err)

	m, err := NewRunner(&Migration{
		Host:     cfg.Addr,
		Username: cfg.User,
		Password: cfg.Passwd,
		Database: cfg.DBName,
		Threads:  16,
		Table:    "autodatetime",
		Alter:    "modify column created_at datetime(3) not null default current_timestamp(3)",
	})
	assert.NoError(t, err)
	err = m.Run(context.Background())
	assert.Error(t, err)
	assert.ErrorContains(t, err, "Column 'created_at' cannot be null")
	assert.NoError(t, m.Close())
}

func TestChunkerPrefetching(t *testing.T) {
	runSQL(t, `DROP TABLE IF EXISTS prefetchtest`)
	table := `CREATE TABLE prefetchtest (
		id BIGINT NOT NULL AUTO_INCREMENT,
		created_at DATETIME(3) NULL,
		PRIMARY KEY (id)
	)`
	runSQL(t, table)
	// insert about 11K rows.
	runSQL(t, `INSERT INTO prefetchtest (created_at) VALUES (NULL)`)
	runSQL(t, `INSERT INTO prefetchtest (created_at) SELECT NULL FROM prefetchtest a JOIN prefetchtest b JOIN prefetchtest c`)
	runSQL(t, `INSERT INTO prefetchtest (created_at) SELECT NULL FROM prefetchtest a JOIN prefetchtest b JOIN prefetchtest c`)
	runSQL(t, `INSERT INTO prefetchtest (created_at) SELECT NULL FROM prefetchtest a JOIN prefetchtest b JOIN prefetchtest c`)
	runSQL(t, `INSERT INTO prefetchtest (created_at) SELECT NULL FROM prefetchtest a JOIN prefetchtest b LIMIT 10000`)

	// the max id should be able 11040
	// lets insert one far off ID: 300B
	// and then continue inserting at greater than the max dynamic chunk size.
	runSQL(t, `INSERT INTO prefetchtest (id, created_at) VALUES (300000000000, NULL)`)
	runSQL(t, `INSERT INTO prefetchtest (created_at) SELECT NULL FROM prefetchtest a JOIN prefetchtest b LIMIT 300000`)

	// and then another big gap
	// and then continue inserting at greater than the max dynamic chunk size.
	runSQL(t, `INSERT INTO prefetchtest (id, created_at) VALUES (600000000000, NULL)`)
	runSQL(t, `INSERT INTO prefetchtest (created_at) SELECT NULL FROM prefetchtest a JOIN prefetchtest b LIMIT 300000`)
	// and then one final value which is way out there.
	runSQL(t, `INSERT INTO prefetchtest (id, created_at) VALUES (900000000000, NULL)`)

	cfg, err := mysql.ParseDSN(dsn())
	assert.NoError(t, err)

	m, err := NewRunner(&Migration{
		Host:     cfg.Addr,
		Username: cfg.User,
		Password: cfg.Passwd,
		Database: cfg.DBName,
		Threads:  16,
		Table:    "prefetchtest",
		Alter:    "engine=innodb",
	})
	assert.NoError(t, err)
	err = m.Run(context.Background())
	assert.NoError(t, err)
	assert.NoError(t, m.Close())
}

<<<<<<< HEAD
func TestTpConversion(t *testing.T) {
	runSQL(t, "DROP TABLE IF EXISTS tpconvert")
	runSQL(t, `CREATE TABLE tpconvert (
	id bigint NOT NULL AUTO_INCREMENT primary key,
	created_at timestamp NOT NULL DEFAULT CURRENT_TIMESTAMP,
	updated_at timestamp NOT NULL DEFAULT CURRENT_TIMESTAMP ON UPDATE CURRENT_TIMESTAMP,
	issued_at timestamp NOT NULL,
	activated_at timestamp NULL DEFAULT NULL,
	deactivated_at timestamp NULL DEFAULT NULL,
	intasstring varchar(255) NULL DEFAULT NULL,
	floatcol FLOAT NULL DEFAULT NULL
	)`)
	runSQL(t, `INSERT INTO tpconvert (created_at, updated_at, issued_at, activated_at, deactivated_at, intasstring, floatcol) VALUES
	('2023-05-18 09:28:46', '2023-05-18 09:33:27', '2023-05-18 09:28:45', '2023-05-18 09:28:45', NULL, '0001', 9.3),
	('2023-05-18 09:34:38', '2023-05-24 07:38:25', '2023-05-18 09:34:37', '2023-05-18 09:34:37', '2023-05-24 07:38:25', '10', 9.3),
	('2023-05-24 07:34:36', '2023-05-24 07:34:36', '2023-05-24 07:34:35', NULL, null, '01234', 9.3),
	('2023-05-24 07:41:05', '2023-05-25 06:15:37', '2023-05-24 07:41:04', '2023-05-24 07:41:04', '2023-05-25 06:15:37', '10', 2.2),
	('2023-05-25 06:17:30', '2023-05-25 06:17:30', '2023-05-25 06:17:29', '2023-05-25 06:17:29', NULL, '10', 9.3),
	('2023-05-25 06:18:33', '2023-05-25 06:41:13', '2023-05-25 06:18:32', '2023-05-25 06:18:32', '2023-05-25 06:41:13', '10', 1.1),
	('2023-05-25 06:24:23', '2023-05-25 06:24:23', '2023-05-25 06:24:22', NULL, null, '10', 9.3),
	('2023-05-25 06:41:35', '2023-05-28 23:45:09', '2023-05-25 06:41:34', '2023-05-25 06:41:34', '2023-05-28 23:45:09', '10', 9.3),
	('2023-05-25 06:44:41', '2023-05-28 23:45:03', '2023-05-25 06:44:40', '2023-05-25 06:46:48', '2023-05-28 23:45:03', '10', 9.3),
	('2023-05-26 06:24:24', '2023-05-28 23:45:01', '2023-05-26 06:24:23', '2023-05-26 06:24:42', '2023-05-28 23:45:01', '10', 9.3),
	('2023-05-28 23:46:07', '2023-05-29 00:57:55', '2023-05-28 23:46:05', '2023-05-28 23:46:05', NULL, '10', 9.3),
	('2023-05-28 23:53:34', '2023-05-29 00:57:56', '2023-05-28 23:53:33', '2023-05-28 23:58:09', NULL, '10', 9.3);`)

	cfg, err := mysql.ParseDSN(dsn())
	assert.NoError(t, err)

	m, err := NewRunner(&Migration{
		Host:     cfg.Addr,
		Username: cfg.User,
		Password: cfg.Passwd,
		Database: cfg.DBName,
		Threads:  16,
		Table:    "tpconvert",
		Alter: `MODIFY COLUMN created_at TIMESTAMP(6) NOT NULL DEFAULT CURRENT_TIMESTAMP(6),
		MODIFY COLUMN updated_at TIMESTAMP(6) NOT NULL DEFAULT CURRENT_TIMESTAMP(6) ON UPDATE CURRENT_TIMESTAMP(6),
		MODIFY COLUMN issued_at TIMESTAMP(6) NOT NULL,
		MODIFY COLUMN activated_at TIMESTAMP(6) NULL,
		MODIFY COLUMN deactivated_at TIMESTAMP(6) NULL,
		MODIFY COLUMN intasstring INT NULL DEFAULT NULL
		`,
	})
	assert.NoError(t, err)
=======
func TestResumeFromCheckpointE2E(t *testing.T) {
	// Lower the checkpoint interval for testing.
	checkpointDumpInterval = 100 * time.Millisecond
	defer func() {
		checkpointDumpInterval = 50 * time.Second
	}()

	runSQL(t, `DROP TABLE IF EXISTS chkpresumetest, _chkpresumetest_old, _chkpresumetest_chkpnt`)
	table := `CREATE TABLE chkpresumetest (
		id int(11) NOT NULL AUTO_INCREMENT,
		pad varbinary(1024) NOT NULL,
		PRIMARY KEY (id)
	)`
	runSQL(t, table)
	migration := &Migration{}
	cfg, err := mysql.ParseDSN(dsn())
	assert.NoError(t, err)

	// Insert dummy data.
	runSQL(t, "INSERT INTO chkpresumetest (pad) SELECT RANDOM_BYTES(1024) FROM dual")
	runSQL(t, "INSERT INTO chkpresumetest (pad) SELECT RANDOM_BYTES(1024) FROM chkpresumetest a, chkpresumetest b, chkpresumetest c LIMIT 100000")
	runSQL(t, "INSERT INTO chkpresumetest (pad) SELECT RANDOM_BYTES(1024) FROM chkpresumetest a, chkpresumetest b, chkpresumetest c LIMIT 100000")
	runSQL(t, "INSERT INTO chkpresumetest (pad) SELECT RANDOM_BYTES(1024) FROM chkpresumetest a, chkpresumetest b, chkpresumetest c LIMIT 100000")
	runSQL(t, "INSERT INTO chkpresumetest (pad) SELECT RANDOM_BYTES(1024) FROM chkpresumetest a, chkpresumetest b, chkpresumetest c LIMIT 100000")
	alterSQL := "ADD INDEX(pad);"
	// use as slow as possible here: we want the copy to be still running
	// when we kill it once we have a checkpoint saved.
	migration.Host = cfg.Addr
	migration.Username = cfg.User
	migration.Password = cfg.Passwd
	migration.Database = cfg.DBName
	migration.Threads = 1
	migration.Checksum = true
	migration.Table = "chkpresumetest"
	migration.Alter = alterSQL
	migration.TargetChunkTime = 100 * time.Millisecond

	runner, err := NewRunner(migration)
	assert.NoError(t, err)

	ctx, cancel := context.WithCancel(context.Background())

	go func() {
		err := runner.Run(ctx)
		assert.Error(t, err) // it gets interrupted as soon as there is a checkpoint saved.
	}()

	// wait until a checkpoint is saved (which means copy is in progress)
	db, err := sql.Open("mysql", dsn())
	assert.NoError(t, err)
	defer db.Close()
	for {
		var rowCount int
		err = db.QueryRow(`SELECT count(*) from _chkpresumetest_chkpnt`).Scan(&rowCount)
		if err != nil {
			continue // table does not exist yet
		}
		if rowCount > 0 {
			break
		}
	}
	// Between cancel and Close() every resource is freed.
	cancel()
	assert.NoError(t, runner.Close())

	// Insert some more dummy data
	runSQL(t, "INSERT INTO chkpresumetest (pad) SELECT RANDOM_BYTES(1024) FROM chkpresumetest LIMIT 1000")
	// Start a new migration with the same parameters.
	// Let it complete.
	newmigration := &Migration{}
	newmigration.Host = cfg.Addr
	newmigration.Username = cfg.User
	newmigration.Password = cfg.Passwd
	newmigration.Database = cfg.DBName
	newmigration.Threads = 4
	newmigration.Checksum = true
	newmigration.Table = "chkpresumetest"
	newmigration.Alter = alterSQL
	newmigration.TargetChunkTime = 5 * time.Second

	m, err := NewRunner(newmigration)
	assert.NoError(t, err)
	assert.NotNil(t, m)

>>>>>>> 082c2d7b
	err = m.Run(context.Background())
	assert.NoError(t, err)
	assert.NoError(t, m.Close())
}<|MERGE_RESOLUTION|>--- conflicted
+++ resolved
@@ -1269,7 +1269,6 @@
 	assert.NoError(t, m.Close())
 }
 
-<<<<<<< HEAD
 func TestTpConversion(t *testing.T) {
 	runSQL(t, "DROP TABLE IF EXISTS tpconvert")
 	runSQL(t, `CREATE TABLE tpconvert (
@@ -1315,7 +1314,11 @@
 		`,
 	})
 	assert.NoError(t, err)
-=======
+	err = m.Run(context.Background())
+	assert.NoError(t, err)
+	assert.NoError(t, m.Close())
+}
+
 func TestResumeFromCheckpointE2E(t *testing.T) {
 	// Lower the checkpoint interval for testing.
 	checkpointDumpInterval = 100 * time.Millisecond
@@ -1400,7 +1403,6 @@
 	assert.NoError(t, err)
 	assert.NotNil(t, m)
 
->>>>>>> 082c2d7b
 	err = m.Run(context.Background())
 	assert.NoError(t, err)
 	assert.NoError(t, m.Close())
