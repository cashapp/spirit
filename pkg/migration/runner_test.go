--- conflicted
+++ resolved
@@ -431,24 +431,13 @@
 	cfg, err := mysql.ParseDSN(dsn())
 	assert.NoError(t, err)
 	m, err := NewRunner(&Migration{
-<<<<<<< HEAD
-		Host:        cfg.Addr,
-		Username:    cfg.User,
-		Password:    cfg.Passwd,
-		Database:    cfg.DBName,
-		Concurrency: 16,
-		Table:       "lossychange2",
-		Alter:       "CHANGE COLUMN id id INT NOT NULL auto_increment", //nolint: dupword
-=======
-		Host:                  cfg.Addr,
-		Username:              cfg.User,
-		Password:              cfg.Passwd,
-		Database:              cfg.DBName,
-		Threads:               16,
-		Table:                 "lossychange2",
-		Alter:                 "CHANGE COLUMN id id INT NOT NULL auto_increment", //nolint: dupword
-		DisableTrivialChunker: true,
->>>>>>> 1e45cc45
+		Host:     cfg.Addr,
+		Username: cfg.User,
+		Password: cfg.Passwd,
+		Database: cfg.DBName,
+		Threads:  16,
+		Table:    "lossychange2",
+		Alter:    "CHANGE COLUMN id id INT NOT NULL auto_increment", //nolint: dupword
 	})
 	assert.NoError(t, err)
 	err = m.Run(context.Background())
@@ -900,24 +889,13 @@
 		runSQL(t, `insert into e2et1 (id1, id2) values (3, 1)`)
 
 		m, err := NewRunner(&Migration{
-<<<<<<< HEAD
-			Host:        cfg.Addr,
-			Username:    cfg.User,
-			Password:    cfg.Passwd,
-			Database:    cfg.DBName,
-			Concurrency: 16,
-			Table:       "e2et1",
-			Alter:       "ENGINE=InnoDB",
-=======
-			Host:                  cfg.Addr,
-			Username:              cfg.User,
-			Password:              cfg.Passwd,
-			Database:              cfg.DBName,
-			Threads:               16,
-			Table:                 "e2et1",
-			Alter:                 "ENGINE=InnoDB",
-			DisableTrivialChunker: true,
->>>>>>> 1e45cc45
+			Host:     cfg.Addr,
+			Username: cfg.User,
+			Password: cfg.Passwd,
+			Database: cfg.DBName,
+			Threads:  16,
+			Table:    "e2et1",
+			Alter:    "ENGINE=InnoDB",
 		})
 		assert.NoError(t, err)
 		assert.Equal(t, "initial", m.getCurrentState().String())
@@ -946,20 +924,11 @@
 			BatchSize:   10000,
 		})
 		m.copier, err = row.NewCopier(m.db, m.table, m.newTable, &row.CopierConfig{
-<<<<<<< HEAD
-			Concurrency:     m.optConcurrency,
+			Concurrency:     m.optThreads,
 			TargetChunkTime: m.optTargetChunkTime,
 			FinalChecksum:   m.optChecksum,
 			Throttler:       &throttler.Noop{},
 			Logger:          m.logger,
-=======
-			Concurrency:           m.optThreads,
-			TargetChunkTime:       m.optTargetChunkTime,
-			FinalChecksum:         m.optChecksum,
-			DisableTrivialChunker: m.optDisableTrivialChunker,
-			Throttler:             &throttler.Noop{},
-			Logger:                m.logger,
->>>>>>> 1e45cc45
 		})
 		assert.NoError(t, err)
 		m.replClient.KeyAboveCopierCallback = m.copier.KeyAboveHighWatermark
