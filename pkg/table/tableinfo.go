// Package table contains some common utilities for working with tables
// such as a 'Chunker' feature.
package table

import (
	"context"
	"database/sql"
	"errors"
	"fmt"
	"sync"
	"time"

	"github.com/siddontang/loggers"
)

const (
	trivialChunkerThreshold      = 1000
	lastChunkStatisticsThreshold = 10 * time.Second
)

var (
	ErrTableIsRead       = errors.New("table is read")
	ErrTableNotOpen      = errors.New("please call Open() first")
	ErrUnsupportedPKType = errors.New("unsupported primary key type")
)

type TableInfo struct {
	sync.Mutex
	db                    *sql.DB
	EstimatedRows         uint64
	SchemaName            string
	TableName             string
	QuotedName            string
	PrimaryKey            []string
	Columns               []string
<<<<<<< HEAD
	pkMySQLTp             []string          // the MySQL type of pk
	pkDatumTp             []datumTp         // the datum type of pk
	PrimaryKeyIsAutoInc   bool              // if pk[0] is an auto_increment column
	minValue              datum             // known minValue of pk[0] (using type of PK[0])
	maxValue              datum             // known maxValue of pk[0] (using type of PK[0])
	isClosed              bool              // if this tableInfo is closed.
	colTps                map[string]string // map from column name to MySQL type
=======
	pkMySQLTp             []string  // the MySQL type of pk
	pkDatumTp             []datumTp // the datum type of pk
	PrimaryKeyIsAutoInc   bool      // if pk[0] is an auto_increment column
	minValue              datum     // known minValue of pk[0] (using type of PK[0])
	maxValue              datum     // known maxValue of pk[0] (using type of PK[0])
>>>>>>> 082c2d7b
	statisticsLastUpdated time.Time
	statisticsLock        sync.Mutex
}

func NewTableInfo(db *sql.DB, schema, table string) *TableInfo {
	return &TableInfo{
		db:         db,
		SchemaName: schema,
		TableName:  table,
		QuotedName: fmt.Sprintf("`%s`.`%s`", schema, table),
	}
}

// isCompatibleWithChunker checks that the PRIMARY KEY type is compatible.
// We currently repeat this check in Open().
// Important! we can support non-integer primary keys, but they
// must be binary comparable! Otherwise features like the deltaMap
// won't work correctly! Collations also affect chunking behavior in possibly
// unsafe ways!
func (t *TableInfo) isCompatibleWithChunker() error {
	if mySQLTypeToDatumTp(t.pkMySQLTp[0]) == unknownType {
		return ErrUnsupportedPKType
	}
	return nil
}

// PrimaryKeyValues helps extract the PRIMARY KEY from a row image.
// It uses our knowledge of the ordinal position of columns to find the
// position of primary key columns (there might be more than one).
func (t *TableInfo) PrimaryKeyValues(row interface{}) []interface{} {
	var pkCols []interface{}
	for _, pCol := range t.PrimaryKey {
		for i, col := range t.Columns {
			if col == pCol {
				pkCols = append(pkCols, row.([]interface{})[i])
			}
		}
	}
	return pkCols
}

// SetInfo reads from MySQL metadata (usually infoschema) and sets the values in TableInfo.
func (t *TableInfo) SetInfo(ctx context.Context) error {
	if err := t.setRowEstimate(ctx); err != nil {
		return err
	}
	if err := t.setColumns(ctx); err != nil {
		return err
	}
	if err := t.setPrimaryKey(ctx); err != nil {
		return err
	}
	// Check primary key is memory comparable.
	// In future this may become optional, since it's not a chunker requirement,
	// but a requirement for the deltaMap.
	if err := t.checkPrimaryKeyIsMemoryComparable(ctx); err != nil {
		return err
	}
	return t.setMinMax(ctx)
}

// setRowEstimate is a separate function so it can be repeated continuously
// Since if a schema migration takes 14 days, it could change.
func (t *TableInfo) setRowEstimate(ctx context.Context) error {
	_, err := t.db.ExecContext(ctx, "ANALYZE TABLE "+t.QuotedName)
	if err != nil {
		return err
	}
	err = t.db.QueryRowContext(ctx, "SELECT IFNULL(table_rows,0) FROM information_schema.tables WHERE table_schema=? AND table_name=?", t.SchemaName, t.TableName).Scan(&t.EstimatedRows)
	if err != nil {
		return err
	}
	return nil
}

func (t *TableInfo) setColumns(ctx context.Context) error {
	rows, err := t.db.QueryContext(ctx, "SELECT column_name, column_type FROM information_schema.columns WHERE table_schema=? AND table_name=? ORDER BY ORDINAL_POSITION",
		t.SchemaName,
		t.TableName,
	)
	if err != nil {
		return err
	}
	defer rows.Close()
	t.Columns = []string{}
	t.colTps = make(map[string]string)
	for rows.Next() {
		var col, tp string
		if err := rows.Scan(&col, &tp); err != nil {
			return err
		}
		t.Columns = append(t.Columns, col)
		t.colTps[col] = tp
	}
	return nil
}

// setPrimaryKey sets the primary key and also the primary key type.
// A primary key can contain multiple columns.
func (t *TableInfo) setPrimaryKey(ctx context.Context) error {
	rows, err := t.db.QueryContext(ctx, "SELECT column_name FROM information_schema.key_column_usage WHERE table_schema=? and table_name=? and constraint_name='PRIMARY' ORDER BY ORDINAL_POSITION",
		t.SchemaName,
		t.TableName,
	)
	if err != nil {
		return err
	}
	defer rows.Close()
	t.PrimaryKey = []string{}
	for rows.Next() {
		var col string
		if err := rows.Scan(&col); err != nil {
			return err
		}
		t.PrimaryKey = append(t.PrimaryKey, col)
	}
	if len(t.PrimaryKey) == 0 {
		return errors.New("no primary key found (not supported)")
	}
	for i, col := range t.PrimaryKey {
		// Get primary key type and auto_inc info.
		query := "SELECT column_type, extra FROM information_schema.columns WHERE table_schema=? AND table_name=? and column_name=?"
		var extra, pkType string
		err = t.db.QueryRowContext(ctx, query, t.SchemaName, t.TableName, col).Scan(&pkType, &extra)
		if err != nil {
			return err
		}
		pkType = removeWidth(pkType)
		t.pkMySQLTp = append(t.pkMySQLTp, pkType)
		t.pkDatumTp = append(t.pkDatumTp, mySQLTypeToDatumTp(pkType))
		if i == 0 {
			t.PrimaryKeyIsAutoInc = (extra == "auto_increment")
		}
	}
	return nil
}

func (t *TableInfo) checkPrimaryKeyIsMemoryComparable(ctx context.Context) error {
	for _, col := range t.PrimaryKey {
		var colType string
		query := "SELECT column_type FROM information_schema.columns WHERE table_schema=? AND table_name=? and column_name=?"
		err := t.db.QueryRowContext(ctx, query, t.SchemaName, t.TableName, col).Scan(&colType)
		if err != nil {
			return err
		}
		if mySQLTypeToDatumTp(colType) == unknownType {
			return fmt.Errorf("primary key contains %s which is not memory comparable", colType)
		}
	}
	return nil
}

// setMinMax is a separate function so it can be repeated continuously
// Since if a schema migration takes 14 days, it could change.
func (t *TableInfo) setMinMax(ctx context.Context) error {
	if t.pkDatumTp[0] == binaryType {
		return nil // we don't min/max binary types for now.
	}
	query := fmt.Sprintf("SELECT IFNULL(min(%s),'0'), IFNULL(max(%s),'0') FROM %s", t.PrimaryKey[0], t.PrimaryKey[0], t.QuotedName)
	var min, max string
	err := t.db.QueryRowContext(ctx, query).Scan(&min, &max)
	if err != nil {
		return err
	}

	t.minValue, err = newDatumFromMySQL(min, t.pkMySQLTp[0])
	if err != nil {
		return err
	}
	t.maxValue, err = newDatumFromMySQL(max, t.pkMySQLTp[0])
	if err != nil {
		return err
	}
	return nil
}

// Close currently does nothing
func (t *TableInfo) Close() error {
	return nil
}

// AutoUpdateStatistics runs a loop that updates the table statistics every interval.
// This will continue until Close() is called on the tableInfo.
func (t *TableInfo) AutoUpdateStatistics(ctx context.Context, interval time.Duration, logger loggers.Advanced) {
	ticker := time.NewTicker(interval)
	defer ticker.Stop()
	for {
		select {
		case <-ctx.Done():
			return
		case <-ticker.C:
			if err := t.updateTableStatistics(ctx); err != nil {
				logger.Errorf("error updating table statistics: %v", err)
			}
			logger.Infof("table statistics updated: estimated-rows=%d pk[0].max-value=%v", t.EstimatedRows, t.MaxValue())
		}
	}
}

// statisticsNeedUpdating returns true if the statistics are considered order than a threshold.
// this is useful for the chunker to synchronously check as it approaches the end of the table.
func (t *TableInfo) statisticsNeedUpdating() bool {
	threshold := time.Now().Add(-lastChunkStatisticsThreshold)
	return t.statisticsLastUpdated.Before(threshold)
}

// updateTableStatistics recalculates the min/max and row estimate.
func (t *TableInfo) updateTableStatistics(ctx context.Context) error {
	t.statisticsLock.Lock()
	defer t.statisticsLock.Unlock()
	err := t.setMinMax(ctx)
	if err != nil {
		return err
	}
	err = t.setRowEstimate(ctx)
	if err != nil {
		return err
	}
	t.statisticsLastUpdated = time.Now()
	return nil
}

// MaxValue as a string
func (t *TableInfo) MaxValue() string {
	return fmt.Sprintf("%v", t.maxValue)
}

func (t *TableInfo) WrapCastType(col string) string {
	tp, ok := t.colTps[col] // the tp keeps the width in this context.
	if !ok {
		panic("column not found")
	}
	return fmt.Sprintf("CAST(`%s` AS %s)", col, castableTp(tp))
}<|MERGE_RESOLUTION|>--- conflicted
+++ resolved
@@ -33,21 +33,12 @@
 	QuotedName            string
 	PrimaryKey            []string
 	Columns               []string
-<<<<<<< HEAD
 	pkMySQLTp             []string          // the MySQL type of pk
 	pkDatumTp             []datumTp         // the datum type of pk
 	PrimaryKeyIsAutoInc   bool              // if pk[0] is an auto_increment column
 	minValue              datum             // known minValue of pk[0] (using type of PK[0])
 	maxValue              datum             // known maxValue of pk[0] (using type of PK[0])
-	isClosed              bool              // if this tableInfo is closed.
 	colTps                map[string]string // map from column name to MySQL type
-=======
-	pkMySQLTp             []string  // the MySQL type of pk
-	pkDatumTp             []datumTp // the datum type of pk
-	PrimaryKeyIsAutoInc   bool      // if pk[0] is an auto_increment column
-	minValue              datum     // known minValue of pk[0] (using type of PK[0])
-	maxValue              datum     // known maxValue of pk[0] (using type of PK[0])
->>>>>>> 082c2d7b
 	statisticsLastUpdated time.Time
 	statisticsLock        sync.Mutex
 }
